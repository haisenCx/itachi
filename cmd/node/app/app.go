package app

import (
	"itachi/cairo"
	"itachi/cairo/config"
	"itachi/cairo/l1"
	"itachi/cairo/starknetrpc"
	"itachi/evm"
	"itachi/utils"

	"github.com/common-nighthawk/go-figure"
	"github.com/yu-org/yu/apps/poa"
	"github.com/yu-org/yu/core/kernel"
	"github.com/yu-org/yu/core/startup"
)

func StartUpChain(poaCfg *poa.PoaConfig, crCfg *config.Config, evmCfg *evm.GethConfig) {
	figure.NewColorFigure("Itachi", "big", "green", false).Print()

<<<<<<< HEAD
	chain := InitItachi(poaCfg, crCfg, evmCfg)
	starknetrpc.StartUpStarknetRPC(chain, crCfg)
=======
	chain := InitItachi(poaCfg, crCfg)

	// Starknet RPC server
	rpcSrv := starknetrpc.StartUpStarknetRPC(chain, crCfg)

	// Subscribe to L1
	l1.StartupL1(chain, crCfg, rpcSrv)

>>>>>>> 4384f350
	utils.StartUpPprof(crCfg)
	chain.Startup()

}

func InitItachi(poaCfg *poa.PoaConfig, crCfg *config.Config, evmCfg *evm.GethConfig) *kernel.Kernel {
	poaTri := poa.NewPoa(poaCfg)
	cairoTri := cairo.NewCairo(crCfg)
	solidityTri := evm.NewSolidity(evmCfg)
	chain := startup.InitDefaultKernel(
		poaTri, cairoTri, solidityTri,
	)
	return chain
}<|MERGE_RESOLUTION|>--- conflicted
+++ resolved
@@ -5,23 +5,19 @@
 	"itachi/cairo/config"
 	"itachi/cairo/l1"
 	"itachi/cairo/starknetrpc"
-	"itachi/evm"
 	"itachi/utils"
 
 	"github.com/common-nighthawk/go-figure"
 	"github.com/yu-org/yu/apps/poa"
 	"github.com/yu-org/yu/core/kernel"
 	"github.com/yu-org/yu/core/startup"
+	"itachi/evm"
 )
 
 func StartUpChain(poaCfg *poa.PoaConfig, crCfg *config.Config, evmCfg *evm.GethConfig) {
 	figure.NewColorFigure("Itachi", "big", "green", false).Print()
 
-<<<<<<< HEAD
 	chain := InitItachi(poaCfg, crCfg, evmCfg)
-	starknetrpc.StartUpStarknetRPC(chain, crCfg)
-=======
-	chain := InitItachi(poaCfg, crCfg)
 
 	// Starknet RPC server
 	rpcSrv := starknetrpc.StartUpStarknetRPC(chain, crCfg)
@@ -29,8 +25,8 @@
 	// Subscribe to L1
 	l1.StartupL1(chain, crCfg, rpcSrv)
 
->>>>>>> 4384f350
 	utils.StartUpPprof(crCfg)
+
 	chain.Startup()
 
 }
